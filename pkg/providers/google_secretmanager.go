--- conflicted
+++ resolved
@@ -43,7 +43,7 @@
         # need to supply the relevant version (versions/1)
         path: projects/123/secrets/FOO_GOOG/versions/1
 `,
-		Ops: core.OpMatrix{Get: true},
+		Ops: core.OpMatrix{Get: true, Put: true, Delete: true},
 	}
 
 	RegisterProvider(metaInfo, NewGoogleSecretManager)
@@ -58,12 +58,6 @@
 }
 
 func (a *GoogleSecretManager) Put(p core.KeyPath, val string) error {
-<<<<<<< HEAD
-	return fmt.Errorf("provider %q does not implement write yet", GoogleSecretManagerName)
-}
-func (a *GoogleSecretManager) PutMapping(p core.KeyPath, m map[string]string) error {
-	return fmt.Errorf("provider %q does not implement write yet", GoogleSecretManagerName)
-=======
 	reg := regexp.MustCompile(`(?i)/versions/\d+$`)
 	res := reg.ReplaceAllString(p.Path, "")
 	return a.addSecret(res, val)
@@ -78,7 +72,6 @@
 	}
 
 	return nil
->>>>>>> f7f68654
 }
 
 func (a *GoogleSecretManager) GetMapping(kp core.KeyPath) ([]core.EnvEntry, error) {
@@ -114,11 +107,7 @@
 }
 
 func (a *GoogleSecretManager) Delete(kp core.KeyPath) error {
-<<<<<<< HEAD
-	return fmt.Errorf("%s does not implement delete yet", GoogleSecretManagerName)
-=======
 	return a.deleteSecret(kp.Path)
->>>>>>> f7f68654
 }
 
 func (a *GoogleSecretManager) DeleteMapping(kp core.KeyPath) error {
